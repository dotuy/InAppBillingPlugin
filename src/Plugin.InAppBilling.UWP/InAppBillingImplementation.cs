--- conflicted
+++ resolved
@@ -65,17 +65,12 @@
             return products;
         }
 
-<<<<<<< HEAD
         /// <summary>
-        /// Get product information of a specific product
+        /// Get all current purhcase for a specifiy product type.
         /// </summary>
-        /// <param name="productIds">Sku or Id of the product(s)</param>
-        /// <param name="itemType">Type of product offering</param>
-        /// <returns></returns>
-        public Task<IEnumerable<InAppBillingProduct>> GetProductInfoAsync(ItemType itemType, params string[] productIds)
-=======
+        /// <param name="itemType">Type of product</param>
+        /// <returns>The current purchases</returns>
         public async Task<IEnumerable<InAppBillingPurchase>> GetPurchasesAsync(ItemType itemType, IInAppBillingVerifyPurchase verifyPurchase = null)
->>>>>>> 5c7da996
         {
             // Get list of product receipts from store or simulator
             var xmlReceipt = testingMode ? await CurrentAppSimulator.GetAppReceiptAsync() : await CurrentApp.GetAppReceiptAsync();
@@ -84,6 +79,14 @@
             return xmlReceipt.ToInAppBillingPurchase(ProductPurchaseStatus.AlreadyPurchased);
         }
 
+        /// <summary>
+        /// Purchase a specific product or subscription
+        /// </summary>
+        /// <param name="productId">Sku or ID of product</param>
+        /// <param name="itemType">Type of product being requested</param>
+        /// <param name="payload">Developer specific payload</param>
+        /// <returns></returns>
+        /// <exception cref="InAppBillingPurchaseException">If an error occures during processing</exception>
         public async Task<InAppBillingPurchase> PurchaseAsync(string productId, ItemType itemType, string payload, IInAppBillingVerifyPurchase verifyPurchase = null)
         {
             // Get purchase result from store or simulator
